// Copyright 2017, Square, Inc.

package request_test

import (
	"database/sql"
	"fmt"
	"sort"
	"testing"

	"github.com/go-test/deep"
	"github.com/square/spincycle/proto"
	"github.com/square/spincycle/request-manager/db"
	"github.com/square/spincycle/request-manager/grapher"
	"github.com/square/spincycle/request-manager/id"
	"github.com/square/spincycle/request-manager/request"
	rmtest "github.com/square/spincycle/request-manager/test"
	testdb "github.com/square/spincycle/request-manager/test/db"
	"github.com/square/spincycle/test"
	"github.com/square/spincycle/test/mock"
)

var dbm testdb.Manager
var dbc db.Connector
<<<<<<< HEAD
var gr *grapher.Grapher
=======
var grf *grapher.MockGrapherFactory
>>>>>>> 4a665ab0
var dbSuffix string

func setup(t *testing.T, dataFile string) string {
	// Setup a db manager to handle databases for all tests.
	var err error
	if dbm == nil {
		dbm, err = testdb.NewManager()
		if err != nil {
			t.Fatal(err)
		}
	}

	// Setup a db for this specific test, and seed it with some default data.
	dbName, err := dbm.Create(dataFile)
	if err != nil {
		t.Fatal(err)
	}

	// Create a mock connector the connects to the test db.
	dbc = &mock.Connector{
		ConnectFunc: func() (*sql.DB, error) {
			return dbm.Connect(dbName)
		},
	}

<<<<<<< HEAD
	// Create a mock grapher.
	if gr == nil {
=======
	// Create a mock grapher factory.
	if grf == nil {
>>>>>>> 4a665ab0
		spec, err := grapher.ReadConfig(rmtest.SpecPath + "/a-b-c.yaml")
		if err != nil {
			t.Fatal(err)
		}
		testJobFactory := &mock.JobFactory{
			MockJobs: map[string]*mock.Job{},
		}
		for i, c := range []string{"a", "b", "c"} {
			jobType := c + "JobType"
			testJobFactory.MockJobs[jobType] = &mock.Job{
				NameResp: fmt.Sprintf("%s@%d", c, i),
				TypeResp: jobType,
			}
		}
		testJobFactory.MockJobs["aJobType"].SetJobArgs = map[string]interface{}{
			"aArg": "aValue",
		}
<<<<<<< HEAD
		gr = grapher.NewGrapher(testJobFactory, spec)
=======
		gr := grapher.NewGrapher(testJobFactory, spec, id.NewGenerator(4, 100))
		grf = &grapher.MockGrapherFactory{
			MakeFunc: func() *grapher.Grapher {
				return gr
			},
		}
>>>>>>> 4a665ab0
	}

	return dbName
}

func teardown(t *testing.T, dbName string) {
	if err := dbm.Destroy(dbName); err != nil {
		t.Fatal(err)
	}
	dbc = nil
}

// //////////////////////////////////////////////////////////////////////////
// Tests
// //////////////////////////////////////////////////////////////////////////
<<<<<<< HEAD

func TestCreateMissingType(t *testing.T) {
	m := request.NewManager(gr, dbc, &mock.JRClient{})

=======

func TestCreateMissingType(t *testing.T) {
	m := request.NewManager(grf, dbc, &mock.JRClient{})

>>>>>>> 4a665ab0
	_, err := m.Create(proto.CreateRequestParams{})
	if err != request.ErrInvalidParams {
		t.Errorf("err = %s, expected %s", err, request.ErrInvalidParams)
	}
}

func TestCreate(t *testing.T) {
	dbName := setup(t, "")
	defer teardown(t, dbName)

<<<<<<< HEAD
	m := request.NewManager(gr, dbc, &mock.JRClient{})
=======
	m := request.NewManager(grf, dbc, &mock.JRClient{})
>>>>>>> 4a665ab0

	// gr uses spec a-b-c.yaml which has reqest "three-nodes"
	reqParams := proto.CreateRequestParams{
		Type: "three-nodes",
		User: "john",
		Args: map[string]interface{}{
			"foo": "foo-value",
		},
	}

	actualReq, err := m.Create(reqParams)
	if err != nil {
		t.Errorf("error = %s, expected nil", err)
	}

	// Make sure the returned request is legit.
	if actualReq.Id == "" {
		t.Errorf("request id is an empty string, expected it to be set")
	}
	if actualReq.CreatedAt.IsZero() {
		t.Errorf("request created at is a zero time, should not be")
	}

	// Job names in requests are non-deterministic because the nodes in a sequence
	// are built from a map (i.e. hash order randomness). So sometimes we get a@3
	// and other times a@4, etc. So we'll check some specific, deterministic stuff.
	// But an example of a job chain is shown in the comment block below.
	actualJobChain := actualReq.JobChain
	actualReq.JobChain = nil

	/*
		expectedJc := proto.JobChain{
			RequestId: actualReq.Id, // no other way of getting this from outside the package
			State:     proto.STATE_PENDING,
			Jobs: map[string]proto.Job{
				"sequence_three-nodes_start@1": proto.Job{
					Id:   "sequence_three-nodes_start@1",
					Type: "no-op",
				},
				"a@3": proto.Job{
					Id:        "a@3",
					Type:      "aJobType",
					Retry:     1,
					RetryWait: 500,
				},
				"b@4": proto.Job{
					Id:    "b@4",
					Type:  "bJobType",
					Retry: 3,
				},
				"c@5": proto.Job{
					Id:   "c@5",
					Type: "cJobType",
				},
				"sequence_three-nodes_end@2": proto.Job{
					Id:   "sequence_three-nodes_end@2",
					Type: "no-op",
				},
			},
			AdjacencyList: map[string][]string{
				"sequence_three-nodes_start@1": []string{"a@3"},
				"a@3": []string{"b@4"},
				"b@4": []string{"c@5"},
				"c@5": []string{"sequence_three-nodes_end@2"},
			},
		}
	*/

	expectedReq := proto.Request{
		Id:        actualReq.Id, // no other way of getting this from outside the package
		Type:      reqParams.Type,
		CreatedAt: actualReq.CreatedAt, // same deal as request id
		State:     proto.STATE_PENDING,
		User:      reqParams.User,
		JobChain:  nil,
		TotalJobs: 5,
	}
	if diff := deep.Equal(actualReq, expectedReq); diff != nil {
		test.Dump(actualReq)
		t.Error(diff)
	}

	// Check the job chain
	if actualJobChain.RequestId == "" {
		t.Error("job chain RequestId not set, expected it to be set")
	}
	if actualJobChain.State != proto.STATE_PENDING {
		t.Error("job chain state = %s, expected PENDING", proto.StateName[actualJobChain.State])
	}
	if len(actualJobChain.Jobs) != 5 {
		test.Dump(actualJobChain.Jobs)
		t.Error("job chain has %d jobs, expected 5", len(actualJobChain.Jobs))
	}
	if len(actualJobChain.AdjacencyList) != 4 {
		test.Dump(actualJobChain.Jobs)
		t.Error("job chain AdjacencyList len = %d, expected 4", len(actualJobChain.AdjacencyList))
	}
}

func TestGetNotFound(t *testing.T) {
	dbName := setup(t, rmtest.DataPath+"/request-default.sql")
	defer teardown(t, dbName)

	reqId := "invalid"
<<<<<<< HEAD
	m := request.NewManager(gr, dbc, &mock.JRClient{})
=======
	m := request.NewManager(grf, dbc, &mock.JRClient{})
>>>>>>> 4a665ab0
	_, err := m.Get(reqId)
	if err != nil {
		switch v := err.(type) {
		case db.ErrNotFound:
			break // this is what we expect
		default:
			t.Errorf("error is of type %s, expected db.ErrNotFound", v)
		}
	} else {
		t.Error("expected an error, did not get one")
	}
}

func TestGet(t *testing.T) {
	dbName := setup(t, rmtest.DataPath+"/request-default.sql")
	defer teardown(t, dbName)

<<<<<<< HEAD
	reqId := "0874a524aa1e4561b95218a43c5c54ea"
	m := request.NewManager(gr, dbc, &mock.JRClient{})
=======
	reqId := "0874a524aa1e"
	m := request.NewManager(grf, dbc, &mock.JRClient{})
>>>>>>> 4a665ab0
	actual, err := m.Get(reqId)
	if err != nil {
		t.Errorf("error = %s, expected nil", err)
	}

	expected := testdb.SavedRequests[reqId]
	if diff := deep.Equal(actual, expected); diff != nil {
		t.Error(diff)
	}
}

func TestStartNotPending(t *testing.T) {
	dbName := setup(t, rmtest.DataPath+"/request-default.sql")
	defer teardown(t, dbName)

<<<<<<< HEAD
	reqId := "454ae2f98a0549bcb693fa656d6f8eb5" // request is running
	m := request.NewManager(gr, dbc, &mock.JRClient{})
=======
	reqId := "454ae2f98a05" // request is running
	m := request.NewManager(grf, dbc, &mock.JRClient{})
>>>>>>> 4a665ab0
	err := m.Start(reqId)
	if err != db.ErrNotUpdated {
		t.Errorf("error = %s, expected %s", err, db.ErrNotUpdated)
	}
}

func TestStart(t *testing.T) {
	dbName := setup(t, rmtest.DataPath+"/request-default.sql")
	defer teardown(t, dbName)

	// Create a mock JR client that records the JC it receives.
	var recvdJc proto.JobChain
	mockJRc := &mock.JRClient{
		NewJobChainFunc: func(jc proto.JobChain) error {
			recvdJc = jc
			return nil
		},
	}

<<<<<<< HEAD
	reqId := "0874a524aa1e4561b95218a43c5c54ea" // request is pending
	m := request.NewManager(gr, dbc, mockJRc)
=======
	reqId := "0874a524aa1e" // request is pending
	m := request.NewManager(grf, dbc, mockJRc)
>>>>>>> 4a665ab0
	err := m.Start(reqId)
	if err != nil {
		t.Errorf("error = %s, expected nil", err)
	}

	if diff := deep.Equal(recvdJc, *testdb.SavedRequests[reqId].JobChain); diff != nil {
		t.Error(diff)
	}

	// Get the request from the db and make sure its state was updated.
	req, err := m.Get(reqId)
	if err != nil {
		t.Error(err)
	}

	if req.State != proto.STATE_RUNNING {
		t.Errorf("request state = %d, expected %d", req.State, proto.STATE_RUNNING)
	}
}

func TestStopNotRunning(t *testing.T) {
	dbName := setup(t, rmtest.DataPath+"/request-default.sql")
	defer teardown(t, dbName)

<<<<<<< HEAD
	reqId := "0874a524aa1e4561b95218a43c5c54ea" // request is pending
	m := request.NewManager(gr, dbc, &mock.JRClient{})
=======
	reqId := "0874a524aa1e" // request is pending
	m := request.NewManager(grf, dbc, &mock.JRClient{})
>>>>>>> 4a665ab0
	err := m.Stop(reqId)
	if err != nil {
		switch v := err.(type) {
		case request.ErrInvalidState:
			break // this is what we expect
		default:
			t.Errorf("error is of type %s, expected request.ErrInvalidState", v)
		}
	} else {
		t.Error("expected an error, did not get one")
	}
}

func TestStopComplete(t *testing.T) {
	dbName := setup(t, rmtest.DataPath+"/request-default.sql")
	defer teardown(t, dbName)

	// Create a mock JR client that records the requestId it receives. This shouldn't
	// be hit.
	var recvdId string
	mockJRc := &mock.JRClient{
		StopRequestFunc: func(reqId string) error {
			recvdId = reqId
			return nil
		},
	}

<<<<<<< HEAD
	reqId := "93ec156e204e4450b031259249b6992d" // request is running
	m := request.NewManager(gr, dbc, mockJRc)
=======
	reqId := "93ec156e204e" // request is running
	m := request.NewManager(grf, dbc, mockJRc)
>>>>>>> 4a665ab0
	err := m.Stop(reqId)
	if err != nil {
		t.Errorf("error = %s, expected nil", err)
	}

	if recvdId != "" {
		t.Errorf("request id = %s, expected an empty string", recvdId)
	}
}

func TestStop(t *testing.T) {
	dbName := setup(t, rmtest.DataPath+"/request-default.sql")
	defer teardown(t, dbName)

	// Create a mock JR client that records the requestId it receives.
	var recvdId string
	mockJRc := &mock.JRClient{
		StopRequestFunc: func(reqId string) error {
			recvdId = reqId
			return nil
		},
	}

<<<<<<< HEAD
	reqId := "454ae2f98a0549bcb693fa656d6f8eb5" // request is running
	m := request.NewManager(gr, dbc, mockJRc)
=======
	reqId := "454ae2f98a05" // request is running
	m := request.NewManager(grf, dbc, mockJRc)
>>>>>>> 4a665ab0
	err := m.Stop(reqId)
	if err != nil {
		t.Errorf("error = %s, expected nil", err)
	}

	if recvdId != reqId {
		t.Errorf("request id = %s, expected %s", recvdId, reqId)
	}
}

func TestFinishNotRunning(t *testing.T) {
	dbName := setup(t, rmtest.DataPath+"/request-default.sql")
	defer teardown(t, dbName)

<<<<<<< HEAD
	reqId := "0874a524aa1e4561b95218a43c5c54ea" // request is pending
	params := proto.FinishRequestParams{
		State: proto.STATE_COMPLETE,
	}
	m := request.NewManager(gr, dbc, &mock.JRClient{})
=======
	reqId := "0874a524aa1e" // request is pending
	params := proto.FinishRequestParams{
		State: proto.STATE_COMPLETE,
	}
	m := request.NewManager(grf, dbc, &mock.JRClient{})
>>>>>>> 4a665ab0
	err := m.Finish(reqId, params)
	if err != db.ErrNotUpdated {
		t.Errorf("error = %s, expected %s", err, db.ErrNotUpdated)
	}
}

func TestFinish(t *testing.T) {
	dbName := setup(t, rmtest.DataPath+"/request-default.sql")
	defer teardown(t, dbName)

<<<<<<< HEAD
	reqId := "454ae2f98a0549bcb693fa656d6f8eb5" // request is running
	params := proto.FinishRequestParams{
		State: proto.STATE_COMPLETE,
	}
	m := request.NewManager(gr, dbc, &mock.JRClient{})
=======
	reqId := "454ae2f98a05" // request is running
	params := proto.FinishRequestParams{
		State: proto.STATE_COMPLETE,
	}
	m := request.NewManager(grf, dbc, &mock.JRClient{})
>>>>>>> 4a665ab0
	err := m.Finish(reqId, params)
	if err != nil {
		t.Errorf("error = %s, expected nil", err)
	}

	// Get the request from the db and make sure its state was updated.
	req, err := m.Get(reqId)
	if err != nil {
		t.Errorf("err = %s, expected nil", err)
	}

	if req.State != params.State {
		t.Errorf("request state = %d, expected %d", req.State, params.State)
	}
}

func TestStatusRunning(t *testing.T) {
	dbName := setup(t, rmtest.DataPath+"/request-default.sql")
	defer teardown(t, dbName)

<<<<<<< HEAD
	reqId := "454ae2f98a0549bcb693fa656d6f8eb5" // request is running and has JLs
=======
	reqId := "454ae2f98a05" // request is running and has JLs
>>>>>>> 4a665ab0

	// Create a mock JR client that returns live status for some jobs.
	mockJRc := &mock.JRClient{
		RequestStatusFunc: func(reqId string) (proto.JobChainStatus, error) {
			return proto.JobChainStatus{
				RequestId: reqId,
				JobStatuses: proto.JobStatuses{
					proto.JobStatus{
						RequestId: reqId,
						JobId:     "ldfi",
						State:     proto.STATE_RUNNING,
						Status:    "in progress",
					},
					// This job is marked as COMPLETE in the database. Therefore,
					// the RM will disregard this status since it's out of date.
					proto.JobStatus{
						RequestId: reqId,
						JobId:     "590s",
						State:     proto.STATE_RUNNING,
						Status:    "will get disregarded",
					},
				},
			}, nil
		},
	}

<<<<<<< HEAD
	m := request.NewManager(gr, dbc, mockJRc)
=======
	m := request.NewManager(grf, dbc, mockJRc)
>>>>>>> 4a665ab0
	actual, err := m.Status(reqId)
	if err != nil {
		t.Errorf("err = %s, expected nil", err)
	}

	expected := proto.RequestStatus{
		Request: testdb.SavedRequests[reqId],
		JobChainStatus: proto.JobChainStatus{
			RequestId: reqId,
			JobStatuses: proto.JobStatuses{
				proto.JobStatus{
					RequestId: reqId,
					JobId:     "di12",
					State:     proto.STATE_COMPLETE,
				},
				proto.JobStatus{
					RequestId: reqId,
					JobId:     "ldfi",
					State:     proto.STATE_RUNNING,
					Status:    "in progress",
				},
				proto.JobStatus{
					RequestId: reqId,
					JobId:     "590s",
					State:     proto.STATE_COMPLETE,
				},
				proto.JobStatus{
					RequestId: reqId,
					JobId:     "g012",
					State:     proto.STATE_PENDING,
				},
				proto.JobStatus{
					RequestId: reqId,
					JobId:     "9sa1",
					State:     proto.STATE_FAIL,
				},
				proto.JobStatus{
					RequestId: reqId,
					JobId:     "pzi8",
					State:     proto.STATE_PENDING,
				},
			},
		},
	}
	sort.Sort(actual.JobChainStatus.JobStatuses)
	sort.Sort(expected.JobChainStatus.JobStatuses)

	if diff := deep.Equal(actual, expected); diff != nil {
		t.Error(diff)
	}
}

func TestIncrementFinishedJobs(t *testing.T) {
	dbName := setup(t, rmtest.DataPath+"/request-default.sql")
	defer teardown(t, dbName)

<<<<<<< HEAD
	reqId := "454ae2f98a0549bcb693fa656d6f8eb5" // request is running
	m := request.NewManager(gr, dbc, &mock.JRClient{})
=======
	reqId := "454ae2f98a05" // request is running
	m := request.NewManager(grf, dbc, &mock.JRClient{})
>>>>>>> 4a665ab0
	err := m.IncrementFinishedJobs(reqId)
	if err != nil {
		t.Errorf("error = %s, expected nil", err)
	}

	// Get the request from the db and make sure its FinishedJobs counter was incremented.
	req, err := m.Get(reqId)
	if err != nil {
		t.Error(err)
	}

	expectedCount := testdb.SavedRequests[reqId].FinishedJobs + 1
	if req.FinishedJobs != expectedCount {
		t.Errorf("request FinishedJobs = %d, expected %d", req.FinishedJobs, expectedCount)
	}
}<|MERGE_RESOLUTION|>--- conflicted
+++ resolved
@@ -22,11 +22,7 @@
 
 var dbm testdb.Manager
 var dbc db.Connector
-<<<<<<< HEAD
-var gr *grapher.Grapher
-=======
 var grf *grapher.MockGrapherFactory
->>>>>>> 4a665ab0
 var dbSuffix string
 
 func setup(t *testing.T, dataFile string) string {
@@ -52,13 +48,8 @@
 		},
 	}
 
-<<<<<<< HEAD
-	// Create a mock grapher.
-	if gr == nil {
-=======
 	// Create a mock grapher factory.
 	if grf == nil {
->>>>>>> 4a665ab0
 		spec, err := grapher.ReadConfig(rmtest.SpecPath + "/a-b-c.yaml")
 		if err != nil {
 			t.Fatal(err)
@@ -76,16 +67,12 @@
 		testJobFactory.MockJobs["aJobType"].SetJobArgs = map[string]interface{}{
 			"aArg": "aValue",
 		}
-<<<<<<< HEAD
-		gr = grapher.NewGrapher(testJobFactory, spec)
-=======
 		gr := grapher.NewGrapher(testJobFactory, spec, id.NewGenerator(4, 100))
 		grf = &grapher.MockGrapherFactory{
 			MakeFunc: func() *grapher.Grapher {
 				return gr
 			},
 		}
->>>>>>> 4a665ab0
 	}
 
 	return dbName
@@ -101,17 +88,10 @@
 // //////////////////////////////////////////////////////////////////////////
 // Tests
 // //////////////////////////////////////////////////////////////////////////
-<<<<<<< HEAD
 
 func TestCreateMissingType(t *testing.T) {
-	m := request.NewManager(gr, dbc, &mock.JRClient{})
-
-=======
-
-func TestCreateMissingType(t *testing.T) {
-	m := request.NewManager(grf, dbc, &mock.JRClient{})
-
->>>>>>> 4a665ab0
+	m := request.NewManager(grf, dbc, &mock.JRClient{})
+
 	_, err := m.Create(proto.CreateRequestParams{})
 	if err != request.ErrInvalidParams {
 		t.Errorf("err = %s, expected %s", err, request.ErrInvalidParams)
@@ -122,11 +102,7 @@
 	dbName := setup(t, "")
 	defer teardown(t, dbName)
 
-<<<<<<< HEAD
-	m := request.NewManager(gr, dbc, &mock.JRClient{})
-=======
-	m := request.NewManager(grf, dbc, &mock.JRClient{})
->>>>>>> 4a665ab0
+	m := request.NewManager(grf, dbc, &mock.JRClient{})
 
 	// gr uses spec a-b-c.yaml which has reqest "three-nodes"
 	reqParams := proto.CreateRequestParams{
@@ -231,11 +207,7 @@
 	defer teardown(t, dbName)
 
 	reqId := "invalid"
-<<<<<<< HEAD
-	m := request.NewManager(gr, dbc, &mock.JRClient{})
-=======
-	m := request.NewManager(grf, dbc, &mock.JRClient{})
->>>>>>> 4a665ab0
+	m := request.NewManager(grf, dbc, &mock.JRClient{})
 	_, err := m.Get(reqId)
 	if err != nil {
 		switch v := err.(type) {
@@ -253,13 +225,8 @@
 	dbName := setup(t, rmtest.DataPath+"/request-default.sql")
 	defer teardown(t, dbName)
 
-<<<<<<< HEAD
-	reqId := "0874a524aa1e4561b95218a43c5c54ea"
-	m := request.NewManager(gr, dbc, &mock.JRClient{})
-=======
 	reqId := "0874a524aa1e"
 	m := request.NewManager(grf, dbc, &mock.JRClient{})
->>>>>>> 4a665ab0
 	actual, err := m.Get(reqId)
 	if err != nil {
 		t.Errorf("error = %s, expected nil", err)
@@ -275,13 +242,8 @@
 	dbName := setup(t, rmtest.DataPath+"/request-default.sql")
 	defer teardown(t, dbName)
 
-<<<<<<< HEAD
-	reqId := "454ae2f98a0549bcb693fa656d6f8eb5" // request is running
-	m := request.NewManager(gr, dbc, &mock.JRClient{})
-=======
 	reqId := "454ae2f98a05" // request is running
 	m := request.NewManager(grf, dbc, &mock.JRClient{})
->>>>>>> 4a665ab0
 	err := m.Start(reqId)
 	if err != db.ErrNotUpdated {
 		t.Errorf("error = %s, expected %s", err, db.ErrNotUpdated)
@@ -301,13 +263,8 @@
 		},
 	}
 
-<<<<<<< HEAD
-	reqId := "0874a524aa1e4561b95218a43c5c54ea" // request is pending
-	m := request.NewManager(gr, dbc, mockJRc)
-=======
 	reqId := "0874a524aa1e" // request is pending
 	m := request.NewManager(grf, dbc, mockJRc)
->>>>>>> 4a665ab0
 	err := m.Start(reqId)
 	if err != nil {
 		t.Errorf("error = %s, expected nil", err)
@@ -332,13 +289,8 @@
 	dbName := setup(t, rmtest.DataPath+"/request-default.sql")
 	defer teardown(t, dbName)
 
-<<<<<<< HEAD
-	reqId := "0874a524aa1e4561b95218a43c5c54ea" // request is pending
-	m := request.NewManager(gr, dbc, &mock.JRClient{})
-=======
 	reqId := "0874a524aa1e" // request is pending
 	m := request.NewManager(grf, dbc, &mock.JRClient{})
->>>>>>> 4a665ab0
 	err := m.Stop(reqId)
 	if err != nil {
 		switch v := err.(type) {
@@ -366,13 +318,8 @@
 		},
 	}
 
-<<<<<<< HEAD
-	reqId := "93ec156e204e4450b031259249b6992d" // request is running
-	m := request.NewManager(gr, dbc, mockJRc)
-=======
 	reqId := "93ec156e204e" // request is running
 	m := request.NewManager(grf, dbc, mockJRc)
->>>>>>> 4a665ab0
 	err := m.Stop(reqId)
 	if err != nil {
 		t.Errorf("error = %s, expected nil", err)
@@ -396,13 +343,8 @@
 		},
 	}
 
-<<<<<<< HEAD
-	reqId := "454ae2f98a0549bcb693fa656d6f8eb5" // request is running
-	m := request.NewManager(gr, dbc, mockJRc)
-=======
 	reqId := "454ae2f98a05" // request is running
 	m := request.NewManager(grf, dbc, mockJRc)
->>>>>>> 4a665ab0
 	err := m.Stop(reqId)
 	if err != nil {
 		t.Errorf("error = %s, expected nil", err)
@@ -417,19 +359,11 @@
 	dbName := setup(t, rmtest.DataPath+"/request-default.sql")
 	defer teardown(t, dbName)
 
-<<<<<<< HEAD
-	reqId := "0874a524aa1e4561b95218a43c5c54ea" // request is pending
-	params := proto.FinishRequestParams{
-		State: proto.STATE_COMPLETE,
-	}
-	m := request.NewManager(gr, dbc, &mock.JRClient{})
-=======
 	reqId := "0874a524aa1e" // request is pending
 	params := proto.FinishRequestParams{
 		State: proto.STATE_COMPLETE,
 	}
 	m := request.NewManager(grf, dbc, &mock.JRClient{})
->>>>>>> 4a665ab0
 	err := m.Finish(reqId, params)
 	if err != db.ErrNotUpdated {
 		t.Errorf("error = %s, expected %s", err, db.ErrNotUpdated)
@@ -440,19 +374,11 @@
 	dbName := setup(t, rmtest.DataPath+"/request-default.sql")
 	defer teardown(t, dbName)
 
-<<<<<<< HEAD
-	reqId := "454ae2f98a0549bcb693fa656d6f8eb5" // request is running
-	params := proto.FinishRequestParams{
-		State: proto.STATE_COMPLETE,
-	}
-	m := request.NewManager(gr, dbc, &mock.JRClient{})
-=======
 	reqId := "454ae2f98a05" // request is running
 	params := proto.FinishRequestParams{
 		State: proto.STATE_COMPLETE,
 	}
 	m := request.NewManager(grf, dbc, &mock.JRClient{})
->>>>>>> 4a665ab0
 	err := m.Finish(reqId, params)
 	if err != nil {
 		t.Errorf("error = %s, expected nil", err)
@@ -473,11 +399,7 @@
 	dbName := setup(t, rmtest.DataPath+"/request-default.sql")
 	defer teardown(t, dbName)
 
-<<<<<<< HEAD
-	reqId := "454ae2f98a0549bcb693fa656d6f8eb5" // request is running and has JLs
-=======
 	reqId := "454ae2f98a05" // request is running and has JLs
->>>>>>> 4a665ab0
 
 	// Create a mock JR client that returns live status for some jobs.
 	mockJRc := &mock.JRClient{
@@ -504,11 +426,7 @@
 		},
 	}
 
-<<<<<<< HEAD
-	m := request.NewManager(gr, dbc, mockJRc)
-=======
 	m := request.NewManager(grf, dbc, mockJRc)
->>>>>>> 4a665ab0
 	actual, err := m.Status(reqId)
 	if err != nil {
 		t.Errorf("err = %s, expected nil", err)
@@ -565,13 +483,8 @@
 	dbName := setup(t, rmtest.DataPath+"/request-default.sql")
 	defer teardown(t, dbName)
 
-<<<<<<< HEAD
-	reqId := "454ae2f98a0549bcb693fa656d6f8eb5" // request is running
-	m := request.NewManager(gr, dbc, &mock.JRClient{})
-=======
 	reqId := "454ae2f98a05" // request is running
 	m := request.NewManager(grf, dbc, &mock.JRClient{})
->>>>>>> 4a665ab0
 	err := m.IncrementFinishedJobs(reqId)
 	if err != nil {
 		t.Errorf("error = %s, expected nil", err)
