--- conflicted
+++ resolved
@@ -50,19 +50,12 @@
 // should be retried on error. Next defines all the out edges
 // from Node, and Prev defines all the in edges to Node.
 type Node struct {
-<<<<<<< HEAD
-	Datum Payload          // Data stored at this Node
-	Next  map[string]*Node // out edges ( node name -> Node )
-	Prev  map[string]*Node // in edges ( node name -> Node )
-
-	Retries    int // the number of times to retry a node
-	RetryDelay int // the time, in seconds, to sleep between retries
-=======
-	Datum Payload                // Data stored at this Node
-	Next  map[string]*Node       // out edges ( node name -> Node )
-	Prev  map[string]*Node       // in edges ( node name -> Node )
-	Args  map[string]interface{} // the args the node was created with
->>>>>>> 2b8657e3
+	Datum      Payload                // Data stored at this Node
+	Next       map[string]*Node       // out edges ( node name -> Node )
+	Prev       map[string]*Node       // in edges ( node name -> Node )
+	Args       map[string]interface{} // the args the node was created with
+	Retries    int                    // the number of times to retry a node
+	RetryDelay int                    // the time, in seconds, to sleep between retries
 }
 
 // Payload defines the interface of structs that can be
@@ -734,18 +727,12 @@
 	}
 
 	return &Node{
-<<<<<<< HEAD
 		Datum:      rj,
 		Next:       map[string]*Node{},
 		Prev:       map[string]*Node{},
+		Args:       originalArgs, // Args is the nodeArgs map that this node was created with
 		Retries:    j.Retries,
 		RetryDelay: j.RetryDelay,
-=======
-		Datum: rj,
-		Next:  map[string]*Node{},
-		Prev:  map[string]*Node{},
-		Args:  originalArgs, // Args is the nodeArgs map that this node was created with
->>>>>>> 2b8657e3
 	}, nil
 }
 
